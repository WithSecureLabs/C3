--- conflicted
+++ resolved
@@ -91,91 +91,6 @@
 
 	namespace Interfaces
 	{
-<<<<<<< HEAD
-	public:
-		constexpr static std::chrono::milliseconds s_MinUpdateFrequency = 30ms;
-		constexpr static std::chrono::milliseconds s_MaxUpdateFrequency = 30ms;
-
-		/// Constructor setting default update frequency for channel
-		Channel()
-		{
-			static_assert(Iface::s_MinUpdateFrequency >= 30ms && Iface::s_MinUpdateFrequency <= Iface::s_MaxUpdateFrequency, "The frequency is set incorrectly");
-			m_MinUpdateFrequency = Iface::s_MinUpdateFrequency;
-			m_MaxUpdateFrequency = Iface::s_MaxUpdateFrequency;
-		}
-
-		/// Callback that is periodically called for every Device to update itself.
-		/// This is point where dynamic polymorphisms is replaced by static one with recognition of returned value.
-		/// Types using Channel CRTP should implement MWR::ByteVector OnReceiveFromChannel(), or std::vector<MWR::ByteVector> OnReceiveFromChannel()
-		/// @return std::vector<ByteVector> that contains all packets retrieved from Channel.
-		std::vector<ByteVector> OnReceiveFromChannelInternal() override final
-		{
-			static_assert(CanRecive<>::value, "OnReceiveFromChannel is not implemented");
-			static_assert(std::is_same_v<ReceiveReturnType<Iface>, ByteVector> || std::is_same_v<ReceiveReturnType<Iface>, std::vector<ByteVector>>, "OnReceiveFromChannel should return ByteVector or std::vector<ByteVector>");
-			return ReceiveWrapper<Iface>();
-		}
-
-		/// Called every time Relay wants to send a packet through this Channel Device.
-		/// This is point where dynamic polymorphisms is replaced by static one.
-		/// Types using Channel CRTP should implement size_t OnSendToChannel(ByteView).
-		/// @param blob buffer containing data to send.
-		size_t  OnSendToChannelInternal(ByteView packet) override final
-		{
-			static_assert(CanSend<ByteView>::value, "OnSendToChannel is not implemented");
-			auto self = static_cast<Iface*>(this);
-			return self->OnSendToChannel(packet);
-		}
-
-	private:
-		/// Alias to get result of OnReceiveFromChannel call.
-		/// Use in form ReceiveReturnType<Iface> to obtain type.
-		/// Can fail if function is not implemented.
-		template<class T, class...Ts>
-		using ReceiveReturnType = decltype(std::declval<T>().OnReceiveFromChannel(std::declval<Ts>()...));
-
-		/// Alias to test if OnReceiveFromChannel is implemented.
-		/// Use in form CanRecive<Iface>::value to obtain bool value with information.
-		template<class...Ts>
-		using CanRecive = MWR::Utils::CanApply<ReceiveReturnType, Iface, Ts...>;
-
-		/// Alias to get result of OnSendToChannel call.
-		/// Use in form SendReturnType<Iface, ByteView> to obtain type.
-		/// Can fail if function is not implemented.
-		template<class T, class...Ts>
-		using SendReturnType = decltype(std::declval<T>().OnSendToChannel(std::declval<Ts>()...));
-
-		/// Alias to test if OnSendToChannel is implemented.
-		/// Use in form CanSend<Iface>::value to obtain bool value with information.
-		template<class...Ts>
-		using CanSend = MWR::Utils::CanApply<SendReturnType, Iface, Ts...>;
-
-		/// Virtual OnSendToChannelInternal cannot be templated.
-		/// This function will be available for call if OnReceiveFromChannel returns ByteVector.
-		/// @returns std::vector<ByteVector> one packet pushed on collection if it is not empty..
-		template <typename T>
-		std::enable_if_t<std::is_same_v<ReceiveReturnType<T>, ByteVector>, std::vector<ByteVector>> ReceiveWrapper()
-		{
-			auto self = static_cast<Iface*>(this);
-			std::vector<ByteVector> ret;
-			if (auto packet = self->OnReceiveFromChannel(); !packet.empty())
-				ret.push_back(std::move(packet));
-
-			return ret;
-		}
-
-		/// Virtual OnSendToChannelInternal cannot be templated.
-		/// This function will be available for call if OnReceiveFromChannel returns std::vector<ByteVector>.
-		/// @returns std::vector<ByteVector> many packets that are not empty.
-		template <typename T>
-		std::enable_if_t<std::is_same_v<ReceiveReturnType<T>, std::vector<ByteVector>>, std::vector<ByteVector>> ReceiveWrapper()
-		{
-			auto self = static_cast<Iface*>(this);
-			auto ret = self->OnReceiveFromChannel();
-			static_cast<void>(std::remove_if(ret.begin(), ret.end(), [](auto&& e) { return e.empty(); }));
-			return ret;
-		}
-	};
-=======
 		/// Specialization of Registration mechanism for Channel type Interface.
 		template <typename Iface>
 		class Channel : public Register<Iface, AbstractChannel>
@@ -184,14 +99,85 @@
 			constexpr static std::chrono::milliseconds s_MinUpdateFrequency = 30ms;
 			constexpr static std::chrono::milliseconds s_MaxUpdateFrequency = 30ms;
 
+			/// Constructor setting default update frequency for channel
 			Channel()
 			{
 				static_assert(Iface::s_MinUpdateFrequency >= 30ms && Iface::s_MinUpdateFrequency <= Iface::s_MaxUpdateFrequency, "The frequency is set incorrectly");
 				m_MinUpdateFrequency = Iface::s_MinUpdateFrequency;
 				m_MaxUpdateFrequency = Iface::s_MaxUpdateFrequency;
 			}
-		};
->>>>>>> 70b4d6c1
+
+			/// Callback that is periodically called for every Device to update itself.
+			/// This is point where dynamic polymorphisms is replaced by static one with recognition of returned value.
+			/// Types using Channel CRTP should implement MWR::ByteVector OnReceiveFromChannel(), or std::vector<MWR::ByteVector> OnReceiveFromChannel()
+			/// @return std::vector<ByteVector> that contains all packets retrieved from Channel.
+			std::vector<ByteVector> OnReceiveFromChannelInternal() override final
+			{
+				static_assert(CanRecive<>::value, "OnReceiveFromChannel is not implemented");
+				static_assert(std::is_same_v<ReceiveReturnType<Iface>, ByteVector> || std::is_same_v<ReceiveReturnType<Iface>, std::vector<ByteVector>>, "OnReceiveFromChannel should return ByteVector or std::vector<ByteVector>");
+				return ReceiveWrapper<Iface>();
+			}
+
+			/// Called every time Relay wants to send a packet through this Channel Device.
+			/// This is point where dynamic polymorphisms is replaced by static one.
+			/// Types using Channel CRTP should implement size_t OnSendToChannel(ByteView).
+			/// @param blob buffer containing data to send.
+			size_t  OnSendToChannelInternal(ByteView packet) override final
+			{
+				static_assert(CanSend<ByteView>::value, "OnSendToChannel is not implemented");
+				auto self = static_cast<Iface*>(this);
+				return self->OnSendToChannel(packet);
+			}
+
+		private:
+			/// Alias to get result of OnReceiveFromChannel call.
+			/// Use in form ReceiveReturnType<Iface> to obtain type.
+			/// Can fail if function is not implemented.
+			template<class T, class...Ts>
+			using ReceiveReturnType = decltype(std::declval<T>().OnReceiveFromChannel(std::declval<Ts>()...));
+
+			/// Alias to test if OnReceiveFromChannel is implemented.
+			/// Use in form CanRecive<Iface>::value to obtain bool value with information.
+			template<class...Ts>
+			using CanRecive = MWR::Utils::CanApply<ReceiveReturnType, Iface, Ts...>;
+
+			/// Alias to get result of OnSendToChannel call.
+			/// Use in form SendReturnType<Iface, ByteView> to obtain type.
+			/// Can fail if function is not implemented.
+			template<class T, class...Ts>
+			using SendReturnType = decltype(std::declval<T>().OnSendToChannel(std::declval<Ts>()...));
+
+			/// Alias to test if OnSendToChannel is implemented.
+			/// Use in form CanSend<Iface>::value to obtain bool value with information.
+			template<class...Ts>
+			using CanSend = MWR::Utils::CanApply<SendReturnType, Iface, Ts...>;
+
+			/// Virtual OnSendToChannelInternal cannot be templated.
+			/// This function will be available for call if OnReceiveFromChannel returns ByteVector.
+			/// @returns std::vector<ByteVector> one packet pushed on collection if it is not empty..
+			template <typename T>
+			std::enable_if_t<std::is_same_v<ReceiveReturnType<T>, ByteVector>, std::vector<ByteVector>> ReceiveWrapper()
+			{
+				auto self = static_cast<Iface*>(this);
+				std::vector<ByteVector> ret;
+				if (auto packet = self->OnReceiveFromChannel(); !packet.empty())
+					ret.push_back(std::move(packet));
+
+				return ret;
+			}
+
+			/// Virtual OnSendToChannelInternal cannot be templated.
+			/// This function will be available for call if OnReceiveFromChannel returns std::vector<ByteVector>.
+			/// @returns std::vector<ByteVector> many packets that are not empty.
+			template <typename T>
+			std::enable_if_t<std::is_same_v<ReceiveReturnType<T>, std::vector<ByteVector>>, std::vector<ByteVector>> ReceiveWrapper()
+			{
+				auto self = static_cast<Iface*>(this);
+				auto ret = self->OnReceiveFromChannel();
+				static_cast<void>(std::remove_if(ret.begin(), ret.end(), [](auto&& e) { return e.empty(); }));
+				return ret;
+			}
+		};
 
 #ifdef C3_IS_GATEWAY
 		/// Specialization of Registration mechanism for Connector type Interface.
