#pragma once

#include "ByteArray.h"
#include "Utils.h"

namespace MWR
{
	/// Forward declaration
	class ByteView;
	class ByteVector;

	/// Empty template of class that can convert data from and to byte form.
	/// Look for example in ByteConventer.h
	template <typename T, typename = void>
	struct ByteConverter {};

	/// Check if MWR namespace has function to get size of type T when it is stored to ByteVector.
	/// This class performs test that looks for implementation of Size function in ByteConverter<T>.
	/// Depending on test result 'value' is set to one of:
	/// absent - No implementation is available for Size function. Size can only be determined after serialization.
	/// compileTime - Size is determined by type, not object instance. Size() is constexpr function.
	/// runTime - Size depends on object instance. Size(T const&) can be used before serialization
	template <typename T>
	class ByteSizeFunctionType
	{
		template <typename C> static uint32_t test(decltype(MWR::ByteConverter<T>::Size(std::declval<C>())));
		template <typename C> static uint16_t test(decltype(MWR::ByteConverter<T>::Size(std::void_t<C>)));
		template <typename C> static uint8_t test(...);

	public:
		enum { absent = 0, compileTime = (sizeof(uint16_t) - sizeof(uint8_t)), runTime = (sizeof(uint32_t) - sizeof(uint8_t)) };
		enum { value = (sizeof(test<T>(0)) - sizeof(uint8_t)) };
	};

	/// An owning container.
	class ByteVector : std::vector<std::uint8_t>
	{
	public:
		/// Privately inherited Type.
		using Super = std::vector<std::uint8_t>;

		/// Type of stored values.
		using ValueType = Super::value_type;

#if defined BYTEVECTOR_ZERO_MEMORY_DESTRUCTION
		/// Destructor zeroing memory.
		~ByteVector()
		{
			Utils::SecureMemzero(data(), size());
		}
#endif

		/// Copy constructor.
		/// @param other. Object to copy.
		ByteVector(ByteVector const& other)
			: Super(static_cast<Super const&>(other))
		{

		}

		/// Move constructor.
		/// @param other. Object to move.
		ByteVector(ByteVector&& other)
			: Super(static_cast<Super&&>(other))
		{

		}

		/// Copy assignment operator.
		/// @param other. Object to copy.
		ByteVector& operator=(ByteVector const& other)
		{
			auto tmp = Super{ static_cast<Super const&>(other) };
			std::swap(static_cast<Super&>(*this), tmp);
			return *this;
		}

		/// Move assignment operator.
		/// @param other. Object to move.
		ByteVector& operator=(ByteVector&& other)
		{
			std::swap(static_cast<Super&>(*this), static_cast<Super&>(other));
			return *this;
		}

		/// Create from std::vector.
		/// @param other. Object to copy.
		ByteVector(std::vector<uint8_t> other)
			: Super(std::move(other))
		{

		}

		// Enable methods.
		using Super::vector;
		using Super::value_type;
		using Super::allocator_type;
		using Super::size_type;
		using Super::difference_type;
		using Super::reference;
		using Super::const_reference;
		using Super::pointer;
		using Super::const_pointer;
		using Super::iterator;
		using Super::const_iterator;
		using Super::reverse_iterator;
		using Super::const_reverse_iterator;
		using Super::operator=;
		using Super::assign;
		using Super::get_allocator;
		using Super::at;
		using Super::operator[];
		using Super::front;
		using Super::back;
		using Super::data;
		using Super::begin;
		using Super::cbegin;
		using Super::end;
		using Super::cend;
		using Super::rbegin;
		using Super::crbegin;
		using Super::rend;
		using Super::crend;
		using Super::empty;
		using Super::size;
		using Super::max_size;
		using Super::reserve;
		using Super::capacity;
		using Super::shrink_to_fit;
		using Super::clear;
		using Super::insert;
		using Super::emplace;
		using Super::erase;
		using Super::push_back;
		using Super::emplace_back;
		using Super::pop_back;
		using Super::resize;
		friend inline bool operator==(ByteVector const& lhs, ByteVector const& rhs);
		friend inline bool operator!=(ByteVector const& lhs, ByteVector const& rhs);

		/// Write content of of provided objects.
		/// Suports arithmetic types, std::string, std::wstring, std::string_view, std::wstring_view, ByteVector and ByteView.
		/// Include ByteConverter.h to add support for common types like enum, std::vector, std:map, std::pair, std::tuple and others.
		/// Create specialization on ByteConverter for custom types or template types to expand existing serialization functionality.
		/// @param arg. Object to be stored.
		/// @param args. Optional other objects to be stored.
		/// @return itself to allow chaining.
		template <typename T, typename ...Ts>
		ByteVector& Write(T const& arg, Ts const& ...args)
		{
			reserve(size() + Size<T, Ts...>(arg, args...));
			Store<T, Ts...>(arg, args...);
			return *this;
		}

		/// Write content of of provided objects.
		/// Supports ByteView and ByteVector.
		/// Does not write header with size.
		/// @param arg. Object to be stored.
		/// @param args. Optional other objects to be stored.
		/// @return itself to allow chaining.
		template <typename T, typename ...Ts, typename = std::enable_if_t<Utils::IsOneOf<T, ByteView, ByteVector>::value>>
		ByteVector& Concat(T const& arg, Ts const& ...args)
		{
			if constexpr (!sizeof...(Ts))
			{
				auto oldSize = size();
				resize(oldSize + arg.size());
				memcpy(data() + oldSize, arg.data(), arg.size());
			}
			else
			{
				Concat(arg);
				Concat(args...);
			}

			return *this;
		}

		// msvc can handle fold expression in debug mode, but fails with internal compiler error in release.
		//template <typename ...T, typename = std::enable_if_t<((Utils::IsOneOf<T, ByteView, ByteVector>::value && ...))>>
		//ByteVector& Concat(T const& ...arg)
		//{
		//	auto oldSize = size();
		//	auto foldSize = (arg.size() + ...);
		//	resize(oldSize + foldSize);
		//	auto ptr = data() + oldSize;
		//	((memcpy(ptr, arg.data(), arg.size()), (ptr += arg.size())), ...);
		//	return *this;
		//}

		/// Create new ByteVector with Variadic list of parameters.
		/// This function cannot be constructor, because it would be ambiguous with super class constructors.
		/// @param arg. Object to be stored.
		/// @param args. Optional other objects to be stored.
		/// @see ByteVector::Write for more informations.
		template <typename T, typename ...Ts>
		static ByteVector Create(T const& arg, Ts const& ...args)
		{
			return ByteVector{}.Write(arg, args...);
		}

		/// Proxy function to ByteView::Read.
		/// This function is added for convenience, but it does not change the state of ByteVector in a way ByteView::Read moves to next stored element after each Read.
		template<typename ...T, typename = std::void_t<decltype(std::declval<ByteView>().Read<T...>())>>
		auto Read() const
		{
			return ByteView{ *this }.Read<T...>();
		}

		/// Calculate the size that the argument will take in memory
		/// @param arg. Argument to be stored.
		/// @param args. Rest of types that will be handled with recursion.
		/// @return size_t number of bytes needed.
		template<typename T, typename ...Ts>
		static size_t Size(T const& arg, Ts const& ...args)
		{
			if constexpr (!sizeof...(Ts))
			{
				// There is only one type to calculate size for. Find implementation of Size for that type.
				if constexpr (ByteSizeFunctionType<T>::value == ByteSizeFunctionType<T>::compileTime)
					return MWR::ByteConverter<T>::Size();
				else if constexpr (ByteSizeFunctionType<T>::value == ByteSizeFunctionType<T>::runTime)
					return MWR::ByteConverter<T>::Size(arg);
				else if constexpr (ByteSizeFunctionType<T>::value == ByteSizeFunctionType<T>::absent)
					return MWR::ByteConverter<T>::To(arg).size();
			}
			else
			{
				return Size(arg) + Size(args...);
			}
		}

	private:
		/// Store custom type.
		/// @param arg. Object to be stored. There must exsist MWR::ByteConverter<T>::To(T const&) method avalible to store custom type.
		/// @param args. Rest of objects that will be handled with recursion.
		/// @return itself to allow chaining.
		template<typename T, typename ...Ts, typename std::enable_if_t<std::is_same_v<decltype(MWR::ByteConverter<T>::To(std::declval<T>())), MWR::ByteVector >, int> = 0>
		ByteVector & Store(T const& arg, Ts const& ...args)
		{
			if constexpr (!sizeof...(Ts))
			{
				Concat(MWR::ByteConverter<T>::To(arg));
			}
			else
			{
				Store(arg);
				Store(args...);
			}

			return *this;
		}
	};

	/// ByteConverter specialization for ByteVector, ByteView, std::string, std::string_view, std::wstring, std::wstring_view.
	/// This is a basic functionality that should be available with ByteVector. This specialization will not be moved to ByteConverter.h.
	template <typename T>
	struct ByteConverter<T, std::enable_if_t<Utils::IsOneOf<T, ByteVector, ByteView, std::string, std::string_view, std::wstring, std::wstring_view>::value>>
	{
		static ByteVector To(T const& obj)
		{
			auto ret = ByteVector{};
			auto elementSize = static_cast<uint32_t>(obj.size());
			ret.resize(Size(obj));
			memcpy(ret.data(), &elementSize, sizeof(elementSize));
			memcpy(ret.data() + sizeof(elementSize), obj.data(), elementSize * sizeof(T::value_type));
			return ret;
		}

		static size_t Size(T const& obj)
		{
			return sizeof(uint32_t) + (obj.size() * sizeof(T::value_type));
		}

		// Reading functions are part of ByteView implementation. To deserialize data include ByteView.h
		static T From(ByteView& bv);
	};

	/// ByteConverter specialization for arithmetic types.
	/// This is a basic functionality that should be available with ByteVector. This specialization will not be moved to ByteConverter.h.
	template <typename T>
	struct ByteConverter<T, std::enable_if_t<std::is_arithmetic_v<T>>>
	{
		static ByteVector To(T obj)
		{
			auto ret = ByteVector{};
			ret.resize(sizeof(T));
			*reinterpret_cast<T*>(ret.data()) = obj;

			return ret;
		}

		constexpr static size_t Size()
		{
			return sizeof(T);
		}

		// Reading functions are part of ByteView implementation. To deserialize data include ByteView.h
		static T From(ByteView& bv);
	};

	namespace Literals
	{
		/// Create ByteVector with syntax ""_bvec
		inline ByteVector operator "" _b(const char* data, size_t size)
		{
			MWR::ByteVector ret;
			ret.resize(size);
			std::memcpy(ret.data(), data, size);
			return ret;
		}

		/// Create ByteVector with syntax L""_bvec
		inline ByteVector operator "" _b(const wchar_t* data, size_t size)
		{
			MWR::ByteVector ret;
			ret.resize(size * sizeof(wchar_t));
			std::memcpy(ret.data(), data, size * sizeof(wchar_t));
			return ret;
		}
	}

	/// Checks if the contents of lhs and rhs are equal.
	/// @param lhs. Left hand side of operator.
	/// @param rhs. Right hand side of operator.
	inline bool operator==(MWR::ByteVector const& lhs, MWR::ByteVector const& rhs)
	{
		if (lhs.size() != rhs.size())
			return false;

<<<<<<< HEAD
		for (size_t i = 0; i < lhs.size(); ++i)
			if (lhs[i] != rhs[i])
				return false;

		return true;
	}

=======
		return !memcmp(lhs.data(), rhs.data(), lhs.size());
	}

>>>>>>> f80ee0f6
	/// Checks if the contents of lhs and rhs are equal.
	/// @param lhs. Left hand side of operator.
	/// @param rhs. Right hand side of operator.
	inline bool operator!=(MWR::ByteVector const& lhs, MWR::ByteVector const& rhs)
	{
		return !(lhs == rhs);
	}
}

namespace std
{
	/// Add hashing function for ByteVector.
	template <>
	struct hash<MWR::ByteVector>
	{
		size_t operator()(MWR::ByteVector const& bv) const
		{
			return std::hash<std::string_view>{}(std::string_view{ reinterpret_cast<const char*>(bv.data()), bv.size() });
		}
	};
}<|MERGE_RESOLUTION|>--- conflicted
+++ resolved
@@ -329,19 +329,9 @@
 		if (lhs.size() != rhs.size())
 			return false;
 
-<<<<<<< HEAD
-		for (size_t i = 0; i < lhs.size(); ++i)
-			if (lhs[i] != rhs[i])
-				return false;
-
-		return true;
-	}
-
-=======
 		return !memcmp(lhs.data(), rhs.data(), lhs.size());
 	}
 
->>>>>>> f80ee0f6
 	/// Checks if the contents of lhs and rhs are equal.
 	/// @param lhs. Left hand side of operator.
 	/// @param rhs. Right hand side of operator.
